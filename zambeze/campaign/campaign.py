#!/usr/bin/env python3
# -*- coding: utf-8 -*-
#
# Copyright (c) 2022 Oak Ridge National Laboratory.
#
# This program is free software: you can redistribute it and/or modify
# it under the terms of the MIT License.

import logging
import zmq
import pickle
import uuid

from .activities.abstract_activity import Activity

from zambeze.orchestration.agent.commands import agent_start
from typing import Optional

from zambeze.config import HOST, ZMQ_PORT


class Campaign:
    """A Scientific Campaign.

    :param name: The campaign name.
    :type name: str
    :param activities: List of activities.
    :type activities: Optional[list[Activity]]
    :param logger: The logger where to log information/warning or errors.
    :type logger: Optional[logging.Logger]
    """

    def __init__(
        self,
        name: str,
        activities: list[Activity] = [],
        logger: Optional[logging.Logger] = None,
    ) -> None:
        """Create an object that represents a science campaign."""
        self._logger: logging.Logger = (
            logging.getLogger(__name__) if logger is None else logger
        )
        self.name: str = name

        self.campaign_id = str(uuid.uuid4())

        self.activities: list[Activity] = activities
        for index in range(0, len(self.activities)):
            self.activities[index].campaign_id = self.campaign_id

        self._zmq_context = zmq.Context()
        self._zmq_socket = self._zmq_context.socket(zmq.REQ)

        # TODO: this needs to be REFACTORED AND UNHARDCODED
        #  (use the get_zmq_connection_uri) after we move it somewhere nice.
<<<<<<< HEAD
        self._zmq_socket.connect("tcp://localhost:5558")
=======
        self._zmq_socket.connect(f"tcp://{HOST}:{ZMQ_PORT}")
>>>>>>> 8fcd92c0

        self._logger.info("[CAMPAIGN] Starting agent...")
        agent_start(self._logger)

    def add_activity(self, activity: Activity) -> None:
        """Add an activity to the campaign.

        :param activity: An activity object.
        :type activity: Activity
        """
        self._logger.debug(f"Adding activity: {activity.name}")
        activity.campaign_id = self.campaign_id
        self.activities.append(activity)

    def dispatch(self) -> None:
        """Dispatch the set of current activities in the campaign."""
        self._logger.info(f"Number of activities to dispatch: {len(self.activities)}")

        for activity in self.activities:
            self._logger.debug(f"Running activity: {activity.name}")

            # Dump dict into bytestring (.dumps)
            serial_activity = pickle.dumps(activity)
            self._logger.debug("Sending serial activity")
            self._zmq_socket.send(serial_activity)
            self._logger.debug("Serial activity sent.")
            self._logger.info(f"REPLY: {self._zmq_socket.recv()}")<|MERGE_RESOLUTION|>--- conflicted
+++ resolved
@@ -53,11 +53,7 @@
 
         # TODO: this needs to be REFACTORED AND UNHARDCODED
         #  (use the get_zmq_connection_uri) after we move it somewhere nice.
-<<<<<<< HEAD
-        self._zmq_socket.connect("tcp://localhost:5558")
-=======
         self._zmq_socket.connect(f"tcp://{HOST}:{ZMQ_PORT}")
->>>>>>> 8fcd92c0
 
         self._logger.info("[CAMPAIGN] Starting agent...")
         agent_start(self._logger)
