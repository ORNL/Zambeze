--- conflicted
+++ resolved
@@ -112,7 +112,7 @@
 
             self.msg_handler_send_activity_q.put(activity_message)
 
-<<<<<<< HEAD
+
     # Custom RabbitMQ callback; made decision to put here so that we can access the messages.
     # TODO: *create git cleanup issue*  perhaps create a dict of callback functions by q_type?
     def _callback(self, ch, method, _properties, body):
@@ -120,40 +120,12 @@
         activity = dill.loads(body)
 
         # TODO: *add git issue* should be able to require a list of plugins (not just one).
-=======
-    # Custom RabbitMQ callback; made decision to put here so that we can
-    # access the messages.
-    def _callback(self, ch, method, properties, body):
-        self._logger.info("[recv_activity] receiving activity...")
-        activity = dill.loads(body)
-
-        # TODO: is this doing anything?
-        self.check_activity_q.put(activity)
-
-        if activity.type != MessageType.ACTIVITY:
-            # TODO: I don't think this is necessary, as we're pulling from activity
-            # channel...
-            print("Non activity detected")
-            self._logger.debug("Non-activity message received on" "ACTIVITY channel")
-
-        # TODO: should be able to require a list of plugins (not just one).
-        # TODO: move these to agent-init.
-
->>>>>>> 455ebe2c
         required_plugin = activity_to_plugin_map[activity.data.body.type]
 
         plugins_are_configured = self.are_plugins_configured(required_plugin)
         should_ack = plugins_are_configured
 
-<<<<<<< HEAD
-        # TODO: *add git issue*  additional functionalities to be added as git issue
-        # 1. Pulling down messages based on metadata filters rather than pulling down anything.
-        # 2. Initial 'broadcast' check to see if there is a single agent capable of running each activity?
-        # 3. Agent thinks it can run activity. Hits some sort of failure case (either in execution or configuration)
-        #   ... wrap this up as a new Error-flag activity, and let it be handled accordingly.
-=======
-        # TODO: additional functionalities
-        #
+        # TODO: *add git issue*  additional functionalities to be added as git issues
         # 1. Pulling down messages based on metadata filters rather than pulling
         # down anything.
         #
@@ -164,7 +136,6 @@
         # (either in execution or configuration) ... wrap this up as a new
         # Error-flag activity, and let it be handled accordingly.
         #
->>>>>>> 455ebe2c
         # ROUTING: https://www.rabbitmq.com/tutorials/tutorial-four-python.html
 
         self._logger.debug(
@@ -234,7 +205,6 @@
             self._logger.info(f"[send_activity] Message received: {activity_msg} \n"
                               f"..... Sending to activities channel...")
 
-<<<<<<< HEAD
             try:
                 queue_client.send(exchange="", channel="ACTIVITIES", body=activity_msg)
             except Exception as e:
@@ -242,14 +212,6 @@
                                    f"{type(e).__name__}: {e}")
             else:
                 self._logger.debug(f"[send_activity] Successfully sent activity!")
-=======
-            self._logger.info("[send_activity] Message received! Sending...")
-            try:
-                queue_client.send(exchange="", channel="ACTIVITIES", body=activity_msg)
-            except Exception as e:
-                self._logger.error(f"CAUGHT: {e}")
-            self._logger.debug("[send_activity] Successfully sent activity!")
->>>>>>> 455ebe2c
 
     def recv_control(self):
         """
@@ -262,11 +224,6 @@
         queue_client = self.queue_factory.create(QueueType.RABBITMQ, self.mq_args)
         queue_client.connect()
 
-<<<<<<< HEAD
-=======
-        self._logger.info("[recv_control] receiving activity...")
-
->>>>>>> 455ebe2c
         def callback(_1, _2, _3, body):
             activity = pickle.loads(body)
             self._logger.info(" [x recv_activity] Received %r" % activity)
@@ -288,7 +245,7 @@
         queue_client.connect()
 
         while True:
-<<<<<<< HEAD
+
             self._logger.debug(f"[send_control] Waiting for messages...")
             activity_msg = self.msg_handler_send_activity_q.get()
 
@@ -300,17 +257,6 @@
                                    f"{type(e).__name__}: {e}")
             else:
                 self._logger.info(f"[send_control] Successfully sent control message!")
-=======
-            self._logger.debug("[send_activity] Waiting for messages...")
-            activity_msg = self.msg_handler_send_activity_q.get()
-
-            self._logger.debug("[send_activity] Message received! Sending...")
-            try:
-                queue_client.send(exchange="", channel="CONTROL", body=activity_msg)
-            except Exception as e:
-                self._logger.info(f"Caught error: {e}")
-            self._logger.info("[send_activity] Successfully sent activity!")
->>>>>>> 455ebe2c
 
     def message_to_plugin_validator(self, plugin, cmd):
         """Determine whether plugin can execute based on plugin input schema.
