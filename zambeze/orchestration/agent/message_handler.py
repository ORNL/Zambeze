--- conflicted
+++ resolved
@@ -37,21 +37,13 @@
 
         self._activity_dao = ActivityDAO(self._logger)
 
-        # try:
         self._zmq_context = zmq.Context()
         self._zmq_socket = self._zmq_context.socket(zmq.REP)
-        self._logger.info("[Message Handler] Binding to random ZMQ port...")
-        # self._zmq_socket.bind(self._settings.get_zmq_connection_uri())
-        # Bind to a random available port in the range 60000-65000
-        port_message = self._zmq_socket.bind_to_random_port(
-            "tcp://*", min_port=60000, max_port=65000
-        )
-
-        # Set ZMQ port in settings (and flush to file)
-        self._settings.settings["zmq"]["port"] = port_message
-        self._settings.flush()
-
-        self._logger.info(f"Advertised port in agent.yaml file: {port_message}")
+        self._logger.info(
+            "[Message Handler] Binding to ZMQ: "
+            f"{self._settings.get_zmq_connection_uri()}"
+        )
+        self._zmq_socket.bind(self._settings.get_zmq_connection_uri())
 
         # Queues to allow safe inter-thread communication.
         self.msg_handler_send_activity_q = Queue()
@@ -98,19 +90,6 @@
             self._logger.debug(
                 "[recv_activity_dag_from_campaign] Received an activity DAG bytestring!"
             )
-<<<<<<< HEAD
-
-            import traceback
-
-            try:
-                activity = pickle.loads(activity_bytestring)
-                activity.agent_id = self.agent_id
-                activity_message: AbstractMessage = activity.generate_message()
-            except Exception as e:
-                self._logger.error(f"CAUGHT ERROR IN MSG_HANDLER: {e}")
-                self._logger.error(f"TRACEBACK: {traceback.format_exc()}")
-=======
->>>>>>> 3c87c031
 
             # try:
             activity_dag_data = pickle.loads(dag_bytestring)
