--- conflicted
+++ resolved
@@ -106,9 +106,6 @@
                     checks.append({action: (False, f"Unrecognized shell: {action}")})
                     continue
 
-<<<<<<< HEAD
-                if which(arguments[action]["program"]) is None:
-=======
                 if "program" not in arguments[index][action]:
                     checks.append(
                         {
@@ -122,7 +119,6 @@
                     continue
 
                 if which(arguments[index][action]["program"]) is None:
->>>>>>> 38c56ec5
                     checks.append(
                         {
                             action: (
