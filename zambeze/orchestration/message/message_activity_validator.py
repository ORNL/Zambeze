# Standard imports
from dataclasses import make_dataclass
from typing import Optional, Any, TypeVar

import logging

# Local imports
from .abstract_message_validator import AbstractMessageValidator

REQUIRED_ACTIVITY_COMPONENTS = {
    "message_id": "",
    "type": "",
    "activity_id": "",
    "agent_id": "",
    "campaign_id": "",
    "credential": {},
    "submission_time": "",
    "body": {},
}

OPTIONAL_ACTIVITY_COMPONENTS = {"needs": []}

ActivityTemplate = TypeVar("ActivityTemplate")
ActivityTemplate = make_dataclass(
    "ActivityTemplate", {**REQUIRED_ACTIVITY_COMPONENTS, **OPTIONAL_ACTIVITY_COMPONENTS}
)


def createActivityTemplate() -> ActivityTemplate:
    return ActivityTemplate(None, None, None, None, None, None, None, None, None)


class MessageActivityValidator(AbstractMessageValidator):
    def __init__(self, logger: Optional[logging.Logger] = None) -> None:
        self._required_keys = REQUIRED_ACTIVITY_COMPONENTS.keys()
        self._optional_keys = OPTIONAL_ACTIVITY_COMPONENTS.keys()

    @property
    def supportedKeys(self) -> list[str]:
        return [*self._required_keys, *self._optional_keys]

    @property
    def requiredKeys(self) -> list[str]:
        return self._required_keys

<<<<<<< HEAD
    def check(self, message: ActivityTemplate) -> tuple[bool, str]:
=======
    def check(self, message: dict) -> tuple[bool, str]:

        missing_items = set(self._required_keys).difference(message.keys())
        if len(missing_items):
            return (False, f"Missing required keys from message {missing_items}")

        optional_items = set(message.keys()).difference(self._required_keys)
        unsupported_items = set(optional_items).difference(self._optional_keys)
        if len(unsupported_items):
            return (False, f"Unsupported keys detected {unsupported_items}")
>>>>>>> 4ebf98f7

        print(type(message))
        print(type(ActivityTemplate))
        if not isinstance(message, ActivityTemplate):
            return (
                False,
                (
                    f"Unsupported argument type dectected {type[message]}"
                    " can only create an activity message with an "
                    "ActivityTemplate"
                ),
            )
        # Change this to checking if the default required values have been set
        # missing_items = set(self._required_keys).difference(message.keys())
        # if len(missing_items):
        #    return (False, f"Missing required keys from message {missing_items}")
        for attribute in REQUIRED_ACTIVITY_COMPONENTS:
            att = getattr(message, attribute)
            if att is None:
                return (False, f"Required attribute is not defined: {attribute}")
        #        optional_items = set(message.keys()).difference(self._required_keys)
        #        unsupported_items = set(optional_items).difference(self._optional_keys)
        #        if len(unsupported_items):
        return (True, "")<|MERGE_RESOLUTION|>--- conflicted
+++ resolved
@@ -43,21 +43,7 @@
     def requiredKeys(self) -> list[str]:
         return self._required_keys
 
-<<<<<<< HEAD
     def check(self, message: ActivityTemplate) -> tuple[bool, str]:
-=======
-    def check(self, message: dict) -> tuple[bool, str]:
-
-        missing_items = set(self._required_keys).difference(message.keys())
-        if len(missing_items):
-            return (False, f"Missing required keys from message {missing_items}")
-
-        optional_items = set(message.keys()).difference(self._required_keys)
-        unsupported_items = set(optional_items).difference(self._optional_keys)
-        if len(unsupported_items):
-            return (False, f"Unsupported keys detected {unsupported_items}")
->>>>>>> 4ebf98f7
-
         print(type(message))
         print(type(ActivityTemplate))
         if not isinstance(message, ActivityTemplate):
