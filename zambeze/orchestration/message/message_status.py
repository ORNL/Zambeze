--- conflicted
+++ resolved
@@ -7,16 +7,9 @@
 
 @dataclass(frozen=True)
 class MessageStatus(AbstractMessage):
-<<<<<<< HEAD
+    type = MessageType.STATUS
+    data = {}
+
     def __init__(self, new_data: dict, logger: Optional[logging.Logger] = None) -> None:
         object.__setattr__(self, "type", MessageType.STATUS)
-        object.__setattr__(self, "data", new_data)
-=======
-    type = MessageType.STATUS
-    message = {}
-
-    def __init__(
-        self, new_message: dict, logger: Optional[logging.Logger] = None
-    ) -> None:
-        object.__setattr__(self, "message", new_message)
->>>>>>> 4ebf98f7
+        object.__setattr__(self, "data", new_data)