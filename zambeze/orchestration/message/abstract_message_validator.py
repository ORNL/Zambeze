from abc import ABC, abstractmethod
from typing import Any


class AbstractMessageValidator(ABC):
    @property
    @abstractmethod
    def supportedKeys(self) -> list[str]:
        """Returns a list of supported keys"""
        raise NotImplementedError("supportedKeys - method does not exist.")

    @property
    @abstractmethod
    def requiredKeys(self) -> list[str]:
        """Return a list of the keys that are required"""
        raise NotImplementedError("requiredKeys - method does not exist.")

    @abstractmethod
<<<<<<< HEAD
    def check(self, message: Any) -> (bool, str):
=======
    def check(self, message: dict) -> tuple[bool, str]:
>>>>>>> 4ebf98f7
        """Return whether message is valid

        :return: if true return true and if false return false with an error
        message
        :rtype: tuple(bool, str)
        """
        raise NotImplementedError("checkMessage - method does not exist.")<|MERGE_RESOLUTION|>--- conflicted
+++ resolved
@@ -16,11 +16,7 @@
         raise NotImplementedError("requiredKeys - method does not exist.")
 
     @abstractmethod
-<<<<<<< HEAD
-    def check(self, message: Any) -> (bool, str):
-=======
-    def check(self, message: dict) -> tuple[bool, str]:
->>>>>>> 4ebf98f7
+    def check(self, message: Any) -> tuple[bool, str]:
         """Return whether message is valid
 
         :return: if true return true and if false return false with an error
