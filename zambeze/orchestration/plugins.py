--- conflicted
+++ resolved
@@ -108,20 +108,12 @@
 
         I.e. for plugins "globus" and "shell"
 
-<<<<<<< HEAD
-        {
+        config = {
             "globus": {
                 "authentication flow": {
                     "type": "credential flow",
                     "secret": "blahblah"
-
-            }
-=======
-        config = {
-            "globus": {
-                "client id": "..."
             },
->>>>>>> e0ac3709
             "shell": {
                 "arguments" : [""]
             }
