#!/usr/bin/env python3
# -*- coding: utf-8 -*-
#
# Copyright (c) 2022 Oak Ridge National Laboratory.
#
# This program is free software: you can redistribute it and/or modify
# it under the terms of the MIT License.

# Required to occur first
from __future__ import annotations

# Local imports
from .plugin_modules.abstract_plugin import Plugin

# Standard imports
from copy import deepcopy
from importlib import import_module
from inspect import isclass
from pathlib import Path
from typing import Optional

import logging
import pkgutil


class Plugins:
    """Plugins class takes care of managing all plugins.

    Plugins can be added as plugins by creating packages in the plugin_modules

    :param logger: The logger where to log information/warning or errors.
    :type logger: Optional[logging.Logger]
    """

    def __init__(self, logger: Optional[logging.Logger] = None) -> None:
        """Constructor"""
        self.__logger: logging.Logger = (
            logging.getLogger(__name__) if logger is None else logger
        )
        self.__registerPlugins()

    def __registerPlugins(self) -> None:
        """Will register all the plugins provided in the plugin_modules folder"""
        self._plugins = {}
        module_names = []

        plugin_path = [str(Path(__file__).resolve().parent) + "/plugin_modules"]
        for importer, module_name, ispkg in pkgutil.walk_packages(path=plugin_path):
            module = import_module(
                f"zambeze.orchestration.plugin_modules.{module_name}"
            )
            module_names.append(module_name)
            for attribute_name in dir(module):
                potential_plugin = getattr(module, attribute_name)
                if isclass(potential_plugin):
                    if (
                        issubclass(potential_plugin, Plugin)
                        and attribute_name != "Plugin"
                    ):
                        self._plugins[attribute_name.lower()] = potential_plugin(
                            logger=self.__logger
                        )
        self.__logger.debug(f"Registered Plugins: {', '.join(module_names)}")

    @property
    def registered(self) -> list[Plugin]:
        """List all plugins that have been registered.

        This method can be called at any time and is meant to simply display which
        packages are supported and present in the plugin_modules folder. It does
        not mean that these plugins have been configured. All plugins must be
        configured before they can be run.

        :return: Returns the names of all the plugins that have been registered
        :rtype: list[str]

        Examples
        Plugins plugins

        for plugin_inst in plugins.registered:
            print(plugin)

        >>> globus
        >>> shell
        >>> rsync
        """
        plugins: list[Plugin] = []
        for key in self._plugins:
            plugins.append(deepcopy(key))
        return plugins

<<<<<<< HEAD
    def configure(self, config: dict):
=======
    def configure(self, config: dict, plugins: list[str] = ["all"]) -> None:
>>>>>>> 2ef63a68
        """Configuration options for each plugin

        This method is responsible for initializing all the plugins that
        are supported in the plugin_modules folder. It should be called before the
        plugins can be run, all plugins should be configured before they can be
        run.

        :param config: This contains relevant configuration information for each plugin,
        If provided will only configure the plugins listed
        :type config: dict

        Example Arguments

        The configuration options for each plugin will appear under their name
        in the configuration parameter.

        I.e. for plugins "globus" and "shell"

        {   "globus": {
                "authentication flow": {
                    "type": "credential flow",
                    "secret": "blahblah"

            }
            "shell": {
                "arguments" : [""]
            }
        }

        """
        for key in self._plugins:
            if key in config.keys():
                obj = self._plugins.get(key)
                obj.configure(config[key])

    #                else:
    #                    try:
    #                        obj = self._plugins.get(key)
    #                        obj.configure({})
    #                    except Exception:
    #                        print(
    #                            f"Unable to configure plugin {key} missing "
    #                            "configuration options."
    #                        )
    #                        raise
    #       else:
    #           for plugin_inst in plugins:
    #               if plugin_inst in config.keys():
    #                   self._plugins[plugin_inst.lower()].configure(
    #                       config[plugin_inst.lower()]
    #                   )
    #                else:
    #                    try:
    #                        obj = self._plugins.get(plugin_inst)
    #                        obj.configure({})
    #                    except Exception:
    #                        print(
    #                            f"Unable to configure plugin {plugin_inst} "
    #                            "missing configuration options."
    #                        )
    #                        print("Configuration has the following content")
    #                        print(config)
    #                        print(
    #                            f"{plugin_inst} is not mentioned in the config so "
    #                            "cannot associate configuration settings."
    #                        )
    #                        raise
    #
    @property
    def configured(self) -> list[str]:
        """Will return a list of all the plugins that have been configured.

        :return: list of all plugins that are ready to be run
        :rtype: list[str]
        """
        configured_plugins: list[str] = []
        for key in self._plugins:
            obj = self._plugins.get(key)
            if obj.configured:
                configured_plugins.append(obj.name)

        return configured_plugins

    @property
    def info(self, plugins: list[str] = ["all"]) -> dict:
        """Will return the current state of the registered plugins

        :param plugins: the plugins to provide information about
        :default plugins: information about all plugins
        :type plugins: list[str]
        :return: The actual information of each plugin that was specified
        :rtype: dict

        Example Arguments

        plugins = ["globus", "shell"]

        Examples

        Plugins plugins
        plugins.configure(configuration_options)
        information = plugins.info
        print(information)

        >>> {
        >>>    "globus": {...}
        >>>    "shell": {...}
        >>> }
        """
        info = {}
        if "all" in plugins:
            for plugin_inst in self._plugins.keys():
                info[plugin_inst] = self._plugins[plugin_inst].info
        else:
            for plugin_inst in plugins:
                info[plugin_inst] = self._plugins[plugin_inst].info
        return info

    def check(self, arguments: dict, plugins: list[str] = ["all"]):
        """Run the plugins specified.

        :param arguments: the arguments to provide to each of the plugins that
        are to be run
        :type arguments: dict
        :param plugins: The list of all the plugins to run
        :type plugins: list[str]
        """
        check_results = {}
        if "all" in plugins:
            for key in self._plugins:
                if key in arguments.keys():
                    # If a package was passed to be processed"
                    check_results[key] = self._plugins[key].check(arguments[key])
                else:
                    # else send an empty package"
                    check_results[key] = self._plugins[key].check({})
        else:
            for plugin_inst in plugins:
                if plugin_inst in arguments.keys():
                    check_results[plugin_inst.lower()] = self._plugins[
                        plugin_inst.lower()
                    ].check(arguments[plugin_inst])
                else:
                    check_results[plugin_inst.lower()] = self._plugins[
                        plugin_inst.lower()
                    ].check({})
        return check_results

    def run(self, plugin_name: str, arguments: dict) -> None:
        """Run a specific plugins.

        :param plugin_name: Plugin name
        :type plugin_name: str
        :param arguments: Plugin arguments
        :type arguments: dict
        """
        self._plugins[plugin_name].process([arguments])

    # def run(self, arguments: dict, plugins: list[str] = ["all"]) -> None:
    #     """Run the plugins specified.

    #     :param arguments: the arguments to provide to each of the plugins that
    #     are to be run
    #     :type arguments: dict
    #     :param plugins: The list of all the plugins to run
    #     :type plugins: list[str]
    #     """
    #     if "all" in plugins:
    #         for key in self._plugins:
    #             if key in arguments.keys():
    #                 # If a package was passed to be processed"
    #                 self._plugins[key].process(arguments[key])
    #             else:
    #                 # else send an empty package"
    #                 self._plugins[key].process({})
    #     else:
    #         for plugin_inst in plugins:
    #             if plugin_inst in arguments.keys():
    #                 self._plugins[plugin_inst.lower()].process(arguments[plugin_inst])
    #             else:
    #                 self._plugins[plugin_inst.lower()].process({})<|MERGE_RESOLUTION|>--- conflicted
+++ resolved
@@ -89,11 +89,7 @@
             plugins.append(deepcopy(key))
         return plugins
 
-<<<<<<< HEAD
     def configure(self, config: dict):
-=======
-    def configure(self, config: dict, plugins: list[str] = ["all"]) -> None:
->>>>>>> 2ef63a68
         """Configuration options for each plugin
 
         This method is responsible for initializing all the plugins that
@@ -112,7 +108,8 @@
 
         I.e. for plugins "globus" and "shell"
 
-        {   "globus": {
+        {
+            "globus": {
                 "authentication flow": {
                     "type": "credential flow",
                     "secret": "blahblah"
@@ -129,39 +126,6 @@
                 obj = self._plugins.get(key)
                 obj.configure(config[key])
 
-    #                else:
-    #                    try:
-    #                        obj = self._plugins.get(key)
-    #                        obj.configure({})
-    #                    except Exception:
-    #                        print(
-    #                            f"Unable to configure plugin {key} missing "
-    #                            "configuration options."
-    #                        )
-    #                        raise
-    #       else:
-    #           for plugin_inst in plugins:
-    #               if plugin_inst in config.keys():
-    #                   self._plugins[plugin_inst.lower()].configure(
-    #                       config[plugin_inst.lower()]
-    #                   )
-    #                else:
-    #                    try:
-    #                        obj = self._plugins.get(plugin_inst)
-    #                        obj.configure({})
-    #                    except Exception:
-    #                        print(
-    #                            f"Unable to configure plugin {plugin_inst} "
-    #                            "missing configuration options."
-    #                        )
-    #                        print("Configuration has the following content")
-    #                        print(config)
-    #                        print(
-    #                            f"{plugin_inst} is not mentioned in the config so "
-    #                            "cannot associate configuration settings."
-    #                        )
-    #                        raise
-    #
     @property
     def configured(self) -> list[str]:
         """Will return a list of all the plugins that have been configured.
@@ -250,28 +214,4 @@
         :param arguments: Plugin arguments
         :type arguments: dict
         """
-        self._plugins[plugin_name].process([arguments])
-
-    # def run(self, arguments: dict, plugins: list[str] = ["all"]) -> None:
-    #     """Run the plugins specified.
-
-    #     :param arguments: the arguments to provide to each of the plugins that
-    #     are to be run
-    #     :type arguments: dict
-    #     :param plugins: The list of all the plugins to run
-    #     :type plugins: list[str]
-    #     """
-    #     if "all" in plugins:
-    #         for key in self._plugins:
-    #             if key in arguments.keys():
-    #                 # If a package was passed to be processed"
-    #                 self._plugins[key].process(arguments[key])
-    #             else:
-    #                 # else send an empty package"
-    #                 self._plugins[key].process({})
-    #     else:
-    #         for plugin_inst in plugins:
-    #             if plugin_inst in arguments.keys():
-    #                 self._plugins[plugin_inst.lower()].process(arguments[plugin_inst])
-    #             else:
-    #                 self._plugins[plugin_inst.lower()].process({})+        self._plugins[plugin_name].process([arguments])