--- conflicted
+++ resolved
@@ -40,13 +40,10 @@
         :param activity: An activity object.
         :type activity: Activity
         """
-<<<<<<< HEAD
         asyncio.run(self.__send(MessageType.COMPUTE.value, activity.generate_message()))
-=======
         # TODO: evaluate activity and generate messages
         asyncio.run(self.__send(MessageType.COMPUTE.value, activity.generate_message()))
 
->>>>>>> 3529fa6d
         activity.status = ActivityStatus.QUEUED
 
     async def __send(self, type: MessageType, body: dict) -> None:
