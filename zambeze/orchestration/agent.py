--- conflicted
+++ resolved
@@ -40,14 +40,7 @@
         :param activity: An activity object.
         :type activity: Activity
         """
-<<<<<<< HEAD
-        # TODO: evaluate activity and generate messages
-        asyncio.run(self.__send(MessageType.COMPUTE.value,
-                                activity.generate_message()))
-
-=======
         asyncio.run(self.__send(MessageType.COMPUTE.value, activity.generate_message()))
->>>>>>> 2ef63a68
         activity.status = ActivityStatus.QUEUED
 
     async def __send(self, type: MessageType, body: dict) -> None:
@@ -62,58 +55,10 @@
         self.__logger.debug(
             f"Connecting to NATS server: {self.__settings.get_nats_connection_uri()}"
         )
-<<<<<<< HEAD
-        self.logger.debug(f"Sending a '{type}' message")
-        nc = await nats.connect(self.settings.get_nats_connection_uri())
-        await nc.publish(type, json.dumps(body).encode())
-        await nc.drain()
-
-
-# def __configure_logging():
-#     """ " Configure logging options and format."""
-#     logger.setLevel(logging.INFO)
-#     ch = logging.StreamHandler()
-#     ch.setLevel(logging.INFO)
-#     formatter = logging.Formatter(
-#         "[Zambeze Agent] [%(levelname)s] %(asctime)s - %(message)s"
-#     )
-#     ch.setFormatter(formatter)
-#     logger.addHandler(ch)
-
-
-async def main():
-    # logging
-    # __configure_logging()
-    # logger.info("Starting Zambeze Agent")
-
-    nc = await nats.connect("localhost")
-    knownmsg = ["z_compute", "z_data"]
-
-    async def handle(msg):
-        if msg.subject in knownmsg:
-            print(msg)
-        else:
-            print("Unknown message")
-
-    # sub = await nc.subscribe("execapp", cb=handle)
-    # logger.info("Waiting for message")
-    sub2 = await nc.subscribe("z_compute")
-    while True:
-        try:
-            msg = await sub2.next_msg()
-            print("Message received", msg)
-        except Exception:
-            pass
-
-
-if __name__ == "__main__":
-    asyncio.run(main())
-=======
         self.__logger.debug(f"Sending a '{type}' message")
         nc = await nats.connect(self.__settings.get_nats_connection_uri())
         await nc.publish(
             type,
             json.dumps(body).encode(),
         )
-        await nc.drain()
->>>>>>> 2ef63a68
+        await nc.drain()