#!/usr/bin/env python3
# -*- coding: utf-8 -*-
#
# Copyright (c) 2022 Oak Ridge National Laboratory.
#
# This program is free software: you can redistribute it and/or modify
# it under the terms of the MIT License.

import logging
import os

from zambeze import Campaign, ShellActivity

# logging (for debugging purposes)
logger = logging.getLogger(__name__)
logger.setLevel(logging.DEBUG)
ch = logging.StreamHandler()
ch.setLevel(logging.DEBUG)
formatter = logging.Formatter(
    "[Zambeze Agent] [%(levelname)s] %(asctime)s - %(message)s"
)
ch.setFormatter(formatter)
logger.addHandler(ch)

# create campaign
campaign = Campaign("My ImageMagick Campaign", logger=logger)

print("AA")

# define an activity
<<<<<<< HEAD
curr_dir = pathlib.Path().resolve()
print("BB")
=======
curr_dir = os.path.dirname(__file__)
>>>>>>> d3fb15c5
activity = ShellActivity(
    name="ImageMagick",
    files=[
        f"file://{curr_dir}/../tests/campaigns/imagesequence/{i:02d}.jpg"
        for i in range(1, 11)
    ],
    command="convert",
    arguments=[
        "-delay",
        "20",
        "-loop",
        "0",
        f"{curr_dir}/../tests/campaigns/imagesequence/*.jpg",
        "a.gif",
    ],
    logger=logger,
    # Uncomment if running on M1 Mac.
    env_vars={"PATH": "${PATH}:/opt/homebrew/bin"},
)

print("CC")
campaign.add_activity(activity)

print("DD")
# run the campaign
campaign.dispatch()
print("EE")<|MERGE_RESOLUTION|>--- conflicted
+++ resolved
@@ -25,15 +25,8 @@
 # create campaign
 campaign = Campaign("My ImageMagick Campaign", logger=logger)
 
-print("AA")
-
 # define an activity
-<<<<<<< HEAD
-curr_dir = pathlib.Path().resolve()
-print("BB")
-=======
 curr_dir = os.path.dirname(__file__)
->>>>>>> d3fb15c5
 activity = ShellActivity(
     name="ImageMagick",
     files=[
@@ -54,10 +47,7 @@
     env_vars={"PATH": "${PATH}:/opt/homebrew/bin"},
 )
 
-print("CC")
 campaign.add_activity(activity)
 
-print("DD")
 # run the campaign
-campaign.dispatch()
-print("EE")+campaign.dispatch()