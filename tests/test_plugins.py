# Local imports
from zambeze.orchestration.plugins import Plugins

# Standard imports
import copy
import os
import pwd
import pytest

# import random
import socket


@pytest.mark.unit
def test_registered_plugins():
    """Test checks that you can get a list of all the registered plugins"""
    plugins = Plugins()
    found_shell = False
    found_rsync = False
    for plugin in plugins.registered:
        if plugin == "shell":
            found_shell = True
        elif plugin == "rsync":
            found_rsync = True

    assert found_shell
    assert found_rsync


@pytest.mark.unit
def test_check_configured_plugins():

    plugins = Plugins()

    assert len(plugins.configured) == 0

    configuration = {"shell": {}}
    #            "globus": {
    #                "authentication flow": {
    #                    "type": "client credential",
    #                    "secret": os.getenv("ZAMBEZE_CI_TEST_GLOBUS_APP_KEY")
    #                    }
    #                }
    #            }
    #
    plugins.configure(configuration)

    assert len(plugins.configured) > 0


@pytest.mark.unit
def test_rsync_plugin():
    plugins = Plugins()
    assert "rsync" not in plugins.configured
    # Only rsync should be configured
    plugins.configure({"rsync": {}})
    assert "rsync" in plugins.configured
    assert len(plugins.configured) == 1


@pytest.mark.unit
def test_rsync_plugin_info():
    plugins = Plugins()
    # Only rsync should be configured
    plugins.configure({"rsync": {}})

    info = plugins.info

    assert info["rsync"]["configured"]
    assert info["rsync"]["supported actions"][0] == "transfer"

    hostname = socket.gethostname()
    local_ip = socket.gethostbyname(hostname)
    assert info["rsync"]["local ip"] == local_ip


@pytest.mark.unit
def test_rsync_plugin_check():
    plugins = Plugins()
    plugins.configure({"shell": {}})

    # Grab valid paths, usernames and ip addresses
    current_valid_path = os.getcwd()
    current_user = pwd.getpwuid(os.geteuid())[0]
    hostname = socket.gethostname()
    local_ip = socket.gethostbyname(hostname)

    arguments = {
        "rsync": [
            {
                "transfer": {
                    "source": {
                        "ip": local_ip,
                        "user": current_user,
                        "path": current_valid_path,
                    },
                    "destination": {
                        "ip": "172.22.1.69",
                        "user": "cades",
                        "path": "/home/cades/josh-testing",
                    },
                    "arguments": ["-a"],
                }
            }
        ]
    }

    assert plugins.check(arguments)["rsync"]["transfer"]

    arguments_faulty_ip = copy.deepcopy(arguments)
    arguments_faulty_ip["rsync"][0]["transfer"]["destination"]["ip"] = "172.22."
    assert not plugins.check(arguments_faulty_ip)["rsync"]["transfer"]
    arguments_faulty_user = copy.deepcopy(arguments)
    arguments_faulty_user["rsync"][0]["transfer"]["source"][
        "user"
    ] = "user_that_does_not_exist"
    assert not plugins.check(arguments_faulty_user)["rsync"]["transfer"]


<<<<<<< HEAD
@pytest.mark.gitlab_runner
def test_rsync_plugin_run():
    plugins = Plugins()
    path_to_ssh_key = os.getenv("ZAMBEZE_CI_TEST_RSYNC_SSH_KEY")
    plugins.configure({"rsync": {"private_ssh_key": path_to_ssh_key}})

    file_name = "demofile.txt"
    f = open(file_name, "w")
    original_number = random.randint(0, 100000000000)
    f.write(str(original_number))
    f.close()

    # Grab valid paths, usernames and ip addresses
    current_valid_path = os.getcwd()
    file_path = current_valid_path + "/" + file_name

    current_user = pwd.getpwuid(os.geteuid())[0]
    hostname = socket.gethostname()
    local_ip = socket.gethostbyname(hostname)

    arguments = {
        "rsync": [
            {
                "transfer": {
                    "source": {"ip": local_ip, "user": current_user, "path": file_path},
                    "destination": {
                        "ip": "172.22.1.69",
                        "user": "cades",
                        "path": "/home/cades/josh-testing",
                    },
                    "arguments": ["-a"],
                }
            }
        ]
    }

    print("Arguments: Initial transfer to remote machine")
    print(arguments)
    plugins.run(arguments)
    file_path_return = current_valid_path + "/demofile_return.txt"

    # Remove local copy of file if it already exists
    if os.path.exists(file_path_return):
        os.remove(file_path_return)

    arguments_return = {
        "rsync": [
            {
                "transfer": {
                    "destination": {
                        "ip": local_ip,
                        "user": current_user,
                        "path": file_path_return,
                    },
                    "source": {
                        "ip": "172.22.1.69",
                        "user": "cades",
                        "path": "/home/cades/josh-testing" + "/" + file_name,
                    },
                    "arguments": ["-a"],
                }
            }
        ]
    }

    print("Arguments: Second transfer back to host machine")
    print(arguments_return)
    plugins.run(arguments_return)
    # This will verify that copying from a remote machine to the local
    # machine was a success
    assert os.path.exists(file_path_return)

    with open(file_path_return) as f:
        # Now we will verify that it is the same file that was sent
        lines = f.readlines()
        # Should be a single line
        random_int = int(lines[0])
        assert random_int == original_number
=======
# @pytest.mark.gitlab_runner
# def test_rsync_service_run():
#     plugins = Plugins()
#     path_to_ssh_key = os.getenv("ZAMBEZE_CI_TEST_RSYNC_SSH_KEY")
#     plugins.configure({"rsync": {"private_ssh_key": path_to_ssh_key}})

#     file_name = "demofile.txt"
#     f = open(file_name, "w")
#     original_number = random.randint(0, 100000000000)
#     f.write(str(original_number))
#     f.close()

#     # Grab valid paths, usernames and ip addresses
#     current_valid_path = os.getcwd()
#     file_path = current_valid_path + "/" + file_name

#     current_user = pwd.getpwuid(os.geteuid())[0]
#     hostname = socket.gethostname()
#     local_ip = socket.gethostbyname(hostname)

#     arguments = {
#         "rsync": [
#             {
#                 "transfer": {
#                     "source": {"ip": local_ip,
#                                "user": current_user, "path": file_path},
#                     "destination": {
#                         "ip": "172.22.1.69",
#                         "user": "cades",
#                         "path": "/home/cades/josh-testing",
#                     },
#                     "arguments": ["-a"],
#                 }
#             }
#         ]
#     }

#     print("Arguments: Initial transfer to remote machine")
#     print(arguments)
#     # plugins.run(arguments)
#     file_path_return = current_valid_path + "/demofile_return.txt"

#     # Remove local copy of file if it already exists
#     if os.path.exists(file_path_return):
#         os.remove(file_path_return)

#     arguments_return = {
#         "rsync": [
#             {
#                 "transfer": {
#                     "destination": {
#                         "ip": local_ip,
#                         "user": current_user,
#                         "path": file_path_return,
#                     },
#                     "source": {
#                         "ip": "172.22.1.69",
#                         "user": "cades",
#                         "path": "/home/cades/josh-testing" + "/" + file_name,
#                     },
#                     "arguments": ["-a"],
#                 }
#             }
#         ]
#     }

#     print("Arguments: Second transfer back to host machine")
#     print(arguments_return)
#     plugins.run(arguments_return)
#     # This will verify that copying from a remote machine to the local
#     # machine was a success
#     assert os.path.exists(file_path_return)

#     with open(file_path_return) as f:
#         # Now we will verify that it is the same file that was sent
#         lines = f.readlines()
#         # Should be a single line
#         random_int = int(lines[0])
#         assert random_int == original_number
>>>>>>> 2ef63a68
<|MERGE_RESOLUTION|>--- conflicted
+++ resolved
@@ -117,7 +117,6 @@
     assert not plugins.check(arguments_faulty_user)["rsync"]["transfer"]
 
 
-<<<<<<< HEAD
 @pytest.mark.gitlab_runner
 def test_rsync_plugin_run():
     plugins = Plugins()
@@ -196,84 +195,3 @@
         # Should be a single line
         random_int = int(lines[0])
         assert random_int == original_number
-=======
-# @pytest.mark.gitlab_runner
-# def test_rsync_service_run():
-#     plugins = Plugins()
-#     path_to_ssh_key = os.getenv("ZAMBEZE_CI_TEST_RSYNC_SSH_KEY")
-#     plugins.configure({"rsync": {"private_ssh_key": path_to_ssh_key}})
-
-#     file_name = "demofile.txt"
-#     f = open(file_name, "w")
-#     original_number = random.randint(0, 100000000000)
-#     f.write(str(original_number))
-#     f.close()
-
-#     # Grab valid paths, usernames and ip addresses
-#     current_valid_path = os.getcwd()
-#     file_path = current_valid_path + "/" + file_name
-
-#     current_user = pwd.getpwuid(os.geteuid())[0]
-#     hostname = socket.gethostname()
-#     local_ip = socket.gethostbyname(hostname)
-
-#     arguments = {
-#         "rsync": [
-#             {
-#                 "transfer": {
-#                     "source": {"ip": local_ip,
-#                                "user": current_user, "path": file_path},
-#                     "destination": {
-#                         "ip": "172.22.1.69",
-#                         "user": "cades",
-#                         "path": "/home/cades/josh-testing",
-#                     },
-#                     "arguments": ["-a"],
-#                 }
-#             }
-#         ]
-#     }
-
-#     print("Arguments: Initial transfer to remote machine")
-#     print(arguments)
-#     # plugins.run(arguments)
-#     file_path_return = current_valid_path + "/demofile_return.txt"
-
-#     # Remove local copy of file if it already exists
-#     if os.path.exists(file_path_return):
-#         os.remove(file_path_return)
-
-#     arguments_return = {
-#         "rsync": [
-#             {
-#                 "transfer": {
-#                     "destination": {
-#                         "ip": local_ip,
-#                         "user": current_user,
-#                         "path": file_path_return,
-#                     },
-#                     "source": {
-#                         "ip": "172.22.1.69",
-#                         "user": "cades",
-#                         "path": "/home/cades/josh-testing" + "/" + file_name,
-#                     },
-#                     "arguments": ["-a"],
-#                 }
-#             }
-#         ]
-#     }
-
-#     print("Arguments: Second transfer back to host machine")
-#     print(arguments_return)
-#     plugins.run(arguments_return)
-#     # This will verify that copying from a remote machine to the local
-#     # machine was a success
-#     assert os.path.exists(file_path_return)
-
-#     with open(file_path_return) as f:
-#         # Now we will verify that it is the same file that was sent
-#         lines = f.readlines()
-#         # Should be a single line
-#         random_int = int(lines[0])
-#         assert random_int == original_number
->>>>>>> 2ef63a68
