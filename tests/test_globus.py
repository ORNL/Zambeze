--- conflicted
+++ resolved
@@ -142,7 +142,6 @@
     current_valid_path = os.getcwd()
     file_path = current_valid_path + "/" + file_name
 
-<<<<<<< HEAD
     package = [{
         "move_to_globus_collection": {
             "destination_collection_UUID": os.getenv(
@@ -178,44 +177,6 @@
         }
     
     }]
-=======
-    package = [
-        {
-            "move_to_globus_collection": {
-                "destination_collection_UUID": os.getenv(
-                    "ZAMBEZE_CI_TEST_GLOBUS_COLLECTION_UUID"
-                ),
-                "source_host_name": socket.gethostname(),
-                "items": [
-                    {
-                        "source": {"type": "posix absolute", "path": file_path},
-                        "destination": {"type": "globus relative", "path": "/"},
-                    }
-                ],
-            }
-        },
-        {
-            "transfer": {
-                "source_collection_UUID": os.getenv(
-                    "ZAMBEZE_CI_TEST_GLOBUS_COLLECTION_UUID"
-                ),
-                "destination_collection_UUID": os.getenv(
-                    "ZAMBEZE_CI_TEST_GLOBUS_COLLECTION_SHARED_UUID"
-                ),
-                "items": [
-                    {
-                        "source": {"type": "globus relative", "path": "/" + file_name},
-                        "destination": {
-                            "type": "globus relative",
-                            "path": "/" + file_name,
-                        },
-                    }
-                ],
-            }
-        },
-    ]
->>>>>>> bce0abb7
-
     assert globus_plugin.check(package)
 
 
@@ -240,12 +201,8 @@
             {
                 "UUID": os.getenv("ZAMBEZE_CI_TEST_GLOBUS_COLLECTION_SHARED_UUID"),
                 "path": path_to_endpoint_shared,
-<<<<<<< HEAD
                 "type": "guest"
             }
-=======
-            },
->>>>>>> bce0abb7
         ],
     }
 
@@ -283,7 +240,6 @@
                 ],
             }
         },
-<<<<<<< HEAD
     },
     {
         "transfer": {
@@ -304,28 +260,6 @@
                 ]
         }
     }]
-=======
-        {
-            "transfer": {
-                "source_collection_UUID": os.getenv(
-                    "ZAMBEZE_CI_TEST_GLOBUS_COLLECTION_UUID"
-                ),
-                "destination_collection_UUID": os.getenv(
-                    "ZAMBEZE_CI_TEST_GLOBUS_COLLECTION_SHARED_UUID"
-                ),
-                "items": [
-                    {
-                        "source": {"type": "globus relative", "path": "/" + file_name},
-                        "destination": {
-                            "type": "globus relative",
-                            "path": "/" + file_name,
-                        },
-                    }
-                ],
-            }
-        },
-    ]
->>>>>>> bce0abb7
 
     # This test is designed to move a file to the globus endpoint
     # So before we get started we are going to make sure that a file
